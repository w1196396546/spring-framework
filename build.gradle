--- conflicted
+++ resolved
@@ -329,13 +329,8 @@
 	}
 
 	checkstyle {
-<<<<<<< HEAD
-		toolVersion = "8.32"
+		toolVersion = "8.33"
 		configDirectory.set(rootProject.file("src/checkstyle"))
-=======
-		toolVersion = "8.33"
-		configDir = rootProject.file("src/checkstyle")
->>>>>>> f3d4df2f
 	}
 
 	dependencies {
